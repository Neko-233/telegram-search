/* eslint-disable unicorn/prefer-node-protocol */
import type { Result } from '@unbird/result'
import type { Dialog } from 'telegram/tl/custom/dialog'

import type { MessageResolver, MessageResolverOpts } from '.'
import type { CoreContext } from '../context'

import { Buffer } from 'buffer'

import { useLogger } from '@guiiai/logg'
import { newQueue } from '@henrygd/queue'
import { Ok } from '@unbird/result'
import { Api } from 'telegram'
import { lru } from 'tiny-lru'
<<<<<<< HEAD
=======

import { AVATAR_CACHE_TTL, AVATAR_DOWNLOAD_CONCURRENCY, MAX_AVATAR_CACHE_SIZE } from '../constants'
>>>>>>> 032dd2d4

/**
 * Shared avatar cache entry.
 * Stores last `fileId`, `mimeType`, and raw `byte` for reuse.
 */
interface AvatarCacheEntry {
  fileId?: string
  mimeType?: string
  byte?: Buffer
<<<<<<< HEAD
  updatedAt?: number
  // Soft expiration for SWR; after this time data can be served stale
  softExpiresAt?: number
  // Hard expiration; after this time data must be considered invalid
  hardExpiresAt?: number
=======
>>>>>>> 032dd2d4
}
/**
 * Per-context singleton store for avatar helper to avoid duplicated instances.
 */
const __avatarHelperSingleton = new WeakMap<CoreContext, ReturnType<typeof createAvatarHelper>>()

/**
 * Create shared avatar helper bound to a CoreContext.
 * Encapsulates caches and in-flight deduplication for users and dialogs.
 */
function createAvatarHelper(ctx: CoreContext) {
  const logger = useLogger('core:resolver:avatar')
  const { getClient, emitter } = ctx
  /**
   * Read numeric config from environment without using global `process`.
   * Uses `require("process")` defensively with a try/catch to work in browser builds.
   * Accepts zero; rejects non-finite or negative numbers.
   */
  function getEnvNumber(name: string, fallback: number): number {
    let raw: string | undefined
    try {
      // eslint-disable-next-line ts/no-require-imports
      const proc = require('process') as { env?: Record<string, string | undefined> }
      raw = proc?.env?.[name]
    }
    catch {
      raw = undefined
    }
    const n = raw != null ? Number(raw) : Number.NaN
    return Number.isFinite(n) && n >= 0 ? n : fallback
  }

  // --- TTL & Capacity Configuration (conservative defaults) ---
  const FILEID_SOFT_TTL_MS = getEnvNumber('AVATAR_FILEID_SOFT_TTL_MS', 12 * 60 * 60 * 1000) // 12h
  const FILEID_HARD_TTL_MS = getEnvNumber('AVATAR_FILEID_HARD_TTL_MS', 36 * 60 * 60 * 1000) // 36h
  const USER_SOFT_TTL_MS = getEnvNumber('AVATAR_USER_SOFT_TTL_MS', 48 * 60 * 60 * 1000) // 48h
  const USER_HARD_TTL_MS = getEnvNumber('AVATAR_USER_HARD_TTL_MS', 7 * 24 * 60 * 60 * 1000) // 7d
  const CHAT_SOFT_TTL_MS = getEnvNumber('AVATAR_CHAT_SOFT_TTL_MS', 48 * 60 * 60 * 1000) // 48h
  const CHAT_HARD_TTL_MS = getEnvNumber('AVATAR_CHAT_HARD_TTL_MS', 7 * 24 * 60 * 60 * 1000) // 7d

  const FILEID_MAX_ENTRIES = getEnvNumber('AVATAR_FILEID_MAX_ENTRIES', 7000)
  const USER_ENTRY_BUDGET = getEnvNumber('AVATAR_USER_ENTRY_BUDGET', 4000)
  const CHAT_ENTRY_BUDGET = getEnvNumber('AVATAR_CHAT_ENTRY_BUDGET', 4000)

  const REFRESH_JITTER_MS = getEnvNumber('AVATAR_REFRESH_JITTER_MS', 500)

<<<<<<< HEAD
  // In-memory caches
  const userAvatarCache = lru<AvatarCacheEntry>(USER_ENTRY_BUDGET, USER_HARD_TTL_MS, false)
  const chatAvatarCache = lru<AvatarCacheEntry>(CHAT_ENTRY_BUDGET, CHAT_HARD_TTL_MS, false)
  const dialogEntityCache = new Map<number, Api.User | Api.Chat | Api.Channel>()
=======
  // 使用 tiny-lru 实现 LRU 缓存，自动过期和淘汰
  const userAvatarCache = lru<AvatarCacheEntry>(MAX_AVATAR_CACHE_SIZE, AVATAR_CACHE_TTL)
  const chatAvatarCache = lru<AvatarCacheEntry>(MAX_AVATAR_CACHE_SIZE, AVATAR_CACHE_TTL)
  const dialogEntityCache = lru<Api.User | Api.Chat | Api.Channel>(MAX_AVATAR_CACHE_SIZE, AVATAR_CACHE_TTL)
>>>>>>> 032dd2d4

  // In-flight dedup sets
  const inflightUsers = new Set<string>()
  const inflightChats = new Set<number>()

<<<<<<< HEAD
  // Global cache keyed by avatar fileId to deduplicate across user/chat paths
  // Stores the latest bytes and mime type to allow reuse without re-downloading
  const fileIdCache = lru<{ byte: Buffer, mimeType: string, updatedAt: number }>(FILEID_MAX_ENTRIES, 0, false)
  // In-flight downloads keyed by fileId, so concurrent requests share a single download promise
  const inflightFileIds = new Map<string, Promise<{ byte: Buffer, mimeType: string }>>()
  // TTL/meta cache for fileId entries
  const fileIdMetaCache = lru<{ softExpiresAt: number, hardExpiresAt: number }>(FILEID_MAX_ENTRIES, 0, false)
  // Scheduled refresh timers keyed by fileId for cancellation on eviction
  const fileIdRefreshTimers = new Map<string, ReturnType<typeof setTimeout>>()

  // Global concurrency limiter state for user avatar fetches
  // Limit how many user avatar downloads run at the same time
  const USER_CONCURRENCY_LIMIT = 4
  const userQueue: Array<() => Promise<void>> = []
  let userActiveCount = 0

  /**
   * Drain the user avatar queue respecting the global concurrency limit.
   * Starts queued tasks until `USER_CONCURRENCY_LIMIT` is reached.
   *
   * Note: queued tasks handle errors internally (try/catch inside the task)
   * and resolve in finally; their Promise does not reject. We therefore avoid
   * attaching an external `.catch()` here to reduce confusion.
   */
  function drainUserQueue(): void {
    while (userActiveCount < USER_CONCURRENCY_LIMIT && userQueue.length > 0) {
      const task = userQueue.shift()!
      userActiveCount++
      void task()
    }
  }

  /**
   * Get current timestamp in milliseconds.
   */
  function now(): number {
    return Date.now()
  }

  /**
   * Compute entry metadata for TTLs.
   */
  function makeMetaForBytes(byte: Buffer, softTtlMs: number, hardTtlMs: number, baseNow = now()): Pick<AvatarCacheEntry, 'updatedAt' | 'softExpiresAt' | 'hardExpiresAt'> {
    return {
      updatedAt: baseNow,
      softExpiresAt: baseNow + softTtlMs,
      hardExpiresAt: baseNow + hardTtlMs,
    }
  }

  /**
   * Cancel a scheduled refresh timer for a given fileId if present.
   */
  function clearFileIdRefreshTimer(fileId: string): void {
    const timer = fileIdRefreshTimers.get(fileId)
    if (timer) {
      clearTimeout(timer)
      fileIdRefreshTimers.delete(fileId)
    }
  }

  /**
   * Put or update a fileId cache entry's TTL meta.
   */
  function putFileIdMeta(fileId: string, byte: Buffer): void {
    const meta = makeMetaForBytes(byte, FILEID_SOFT_TTL_MS, FILEID_HARD_TTL_MS)
    fileIdMetaCache.set(fileId, { softExpiresAt: meta.softExpiresAt!, hardExpiresAt: meta.hardExpiresAt! })
  }

  /**
   * Schedule a background refresh for a given fileId using jitter, deduped by fileId.
   * Does not interrupt foreground work; refreshes bytes and TTLs when complete.
   */
  function scheduleFileIdRefresh(fileId: string, download: () => Promise<Buffer | undefined>): void {
    const delay = Math.max(0, Math.floor(Math.random() * REFRESH_JITTER_MS))
    if (fileIdRefreshTimers.has(fileId) || inflightFileIds.has(fileId))
      return
    const timer = setTimeout(async () => {
      // Remove the timer reference immediately when firing to avoid stale entries
      fileIdRefreshTimers.delete(fileId)
      // Skip refresh if the entry was evicted before the timer fired
      if (!fileIdCache.get(fileId) && !fileIdMetaCache.get(fileId))
        return
      if (inflightFileIds.has(fileId))
        return
      const p = (async () => {
        try {
          const byte = await download()
          if (!byte)
            throw new Error('avatar-byte-missing')
          const cached = fileIdCache.get(fileId)
          const mimeType = cached?.mimeType ?? 'image/jpeg'
          fileIdCache.set(fileId, { byte, mimeType, updatedAt: now() })
          putFileIdMeta(fileId, byte)
          return { byte, mimeType }
        }
        catch (err) {
          logger.withError(err as Error).debug('Background refresh failed')
          throw err
        }
      })()
      inflightFileIds.set(fileId, p)
      Promise.resolve(p).finally(() => inflightFileIds.delete(fileId))
    }, delay)
    fileIdRefreshTimers.set(fileId, timer)
  }

  // Removed manual prune; tiny-lru handles capacity & eviction automatically.

  /**
   * Ensure avatar bytes are available for a given fileId using a global cache
   * and in-flight deduplication.
   *
   * Semantics:
   * - Returns a `{ byte, mimeType }` object (never `undefined`).
   * - If cached, returns immediately.
   * - Otherwise, starts a single shared download and caches the result.
   * - Soft TTL: serves stale and schedules a background refresh.
   * - Hard TTL: bypasses cache and forces a foreground download.
   * - On failure (e.g., no bytes), throws; callers should use try/catch.
   * - Always clears the in-flight entry in `finally` to avoid deadlocks.
   */
  async function ensureFileIdBytes(
    fileId: string,
    download: () => Promise<Buffer | undefined>,
  ): Promise<{ byte: Buffer, mimeType: string }> {
    const cached = fileIdCache.get(fileId)
    if (cached) {
      const meta = fileIdMetaCache.get(fileId)
      const nowMs = now()
      if (meta && nowMs > meta.hardExpiresAt) {
        lruDeleteKey(fileIdCache, fileId)
        lruDeleteKey(fileIdMetaCache, fileId)
        clearFileIdRefreshTimer(fileId)
      }
      else {
        if (meta && nowMs > meta.softExpiresAt)
          scheduleFileIdRefresh(fileId, download)
        return { byte: cached.byte, mimeType: cached.mimeType }
      }
    }

    let p = inflightFileIds.get(fileId)
    if (!p) {
      p = (async () => {
        const byte = await download()
        if (!byte)
          throw new Error('avatar-byte-missing')
        const mimeType = 'image/jpeg'
        fileIdCache.set(fileId, { byte, mimeType, updatedAt: now() })
        putFileIdMeta(fileId, byte)
        return { byte, mimeType }
      })()
      inflightFileIds.set(fileId, p)
    }

    try {
      return await p
    }
    finally {
      inflightFileIds.delete(fileId)
    }
  }
=======
  // 并发控制队列
  const downloadQueue = newQueue(AVATAR_DOWNLOAD_CONCURRENCY)
>>>>>>> 032dd2d4

  /**
   * Resolve avatar fileId for a Telegram entity.
   * Returns undefined if no photo is present.
   */
  function resolveAvatarFileId(entity: Api.User | Api.Chat | Api.Channel | undefined): string | undefined {
    try {
      if (!entity)
        return undefined

      if (entity instanceof Api.User && entity.photo && 'photoId' in entity.photo) {
        return (entity.photo as Api.UserProfilePhoto).photoId?.toString()
      }
      else if ((entity instanceof Api.Chat || entity instanceof Api.Channel) && entity.photo && 'photoId' in entity.photo) {
        return (entity.photo as Api.ChatPhoto).photoId?.toString()
      }
    }
    catch {}
    return undefined
  }

  /**
   * Safely extract a numeric id from a Telegram entity.
   * Supports gramJS BigInteger (`toJSNumber`), native `bigint`, and `number`.
   */
  function getEntityIdNumber(entity: Api.User | Api.Chat | Api.Channel | undefined): number | undefined {
    if (!entity)
      return undefined
    const idVal = (entity as unknown as { id?: unknown }).id
    if (idVal == null)
      return undefined
    if (typeof idVal === 'number')
      return idVal
    if (typeof idVal === 'bigint') {
      const n = Number(idVal)
      return Number.isFinite(n) ? n : undefined
    }
    const maybe = idVal as { toJSNumber?: () => number }
    if (typeof maybe.toJSNumber === 'function') {
      try {
        const n = maybe.toJSNumber()
        return Number.isFinite(n) ? n : undefined
      }
      catch {}
    }
    return undefined
  }

  /**
   * Convert an entity's `photo` to a media input acceptable by `downloadMedia`.
   * Falls back to `undefined` when the shape is not compatible.
   */
  function resolveEntityPhotoMedia(entity: Api.User | Api.Chat | Api.Channel): Api.TypeMessageMedia | undefined {
    const photo = (entity as unknown as { photo?: unknown }).photo
    if (!photo)
      return undefined
    return photo as unknown as Api.TypeMessageMedia
  }

  /**
   * Download small profile photo for the given entity.
   * Falls back to `downloadMedia` when `downloadProfilePhoto` fails.
   * 使用队列控制并发
   */
  async function downloadSmallAvatar(entity: Api.User | Api.Chat | Api.Channel): Promise<Buffer | undefined> {
<<<<<<< HEAD
    let buffer: Buffer | Uint8Array | undefined
    try {
      buffer = await getClient().downloadProfilePhoto(entity, { isBig: false }) as Buffer
    }
    catch (err) {
      logger.withError(err as Error).debug('downloadProfilePhoto failed, trying fallback')
      const photoMedia = resolveEntityPhotoMedia(entity)
      if (photoMedia) {
        try {
          buffer = await getClient().downloadMedia(photoMedia, { thumb: -1 }) as Buffer
        }
        catch (err2) {
          logger.withError(err2 as Error).debug('downloadMedia fallback failed')
=======
    return downloadQueue.add(async () => {
      let buffer: Buffer | Uint8Array | undefined
      try {
        buffer = await getClient().downloadProfilePhoto(entity, { isBig: false }) as Buffer
      }
      catch (err) {
        logger.withError(err as Error).debug('downloadProfilePhoto failed, trying fallback')
        // eslint-disable-next-line ts/no-explicit-any
        const photo = (entity as Record<string, any>).photo
        if (photo) {
          try {
            buffer = await getClient().downloadMedia(photo, { thumb: -1 }) as Buffer
          }
          catch (err2) {
            logger.withError(err2 as Error).debug('downloadMedia fallback failed')
          }
>>>>>>> 032dd2d4
        }
      }

      if (!buffer)
        return undefined

      // Ensure Buffer for JSON-safe serialization
      return Buffer.isBuffer(buffer) ? buffer : Buffer.from(buffer)
    })
  }

  /**
   * Fetch and emit a user's avatar bytes, with cache and in-flight dedup.
   * Emits `entity:avatar:data` on success.
   */
  async function fetchUserAvatar(userId: string): Promise<void> {
    const key = String(Number(userId) || userId)
    if (inflightUsers.has(key))
      return
    inflightUsers.add(key)

    // Enqueue the actual download work and try to start it
    return new Promise<void>((resolve) => {
      userQueue.push(async () => {
        try {
          await performUserAvatarFetch(key)
        }
        finally {
          inflightUsers.delete(key)
          userActiveCount--
          drainUserQueue()
          resolve()
        }
      })
      drainUserQueue()
    })
  }

  /**
   * Perform the actual user avatar fetch work with cache check and emit.
   * Intended to be called from the queue runner.
   */
  async function performUserAvatarFetch(key: string): Promise<void> {
    try {
      const entity = await getClient().getEntity(key) as Api.User
      const fileId = resolveAvatarFileId(entity)

      const cached = userAvatarCache.get(key)
      if (cached && cached.fileId && fileId && cached.fileId === fileId) {
        logger.withFields({ userId: key }).verbose('User avatar cache hit')
        const nowMs = now()
        if (cached.hardExpiresAt && nowMs > cached.hardExpiresAt) {
          // fall through to refresh
        }
        else if (cached.byte && cached.mimeType) {
          emitter.emit('entity:avatar:data', { userId: key, byte: cached.byte, mimeType: cached.mimeType, fileId })
          // Ensure global fileId cache has bytes for cross-path reuse
          fileIdCache.set(fileId, { byte: cached.byte, mimeType: cached.mimeType, updatedAt: cached.updatedAt ?? nowMs })
          if (cached.softExpiresAt && nowMs > cached.softExpiresAt)
            scheduleFileIdRefresh(fileId, async () => downloadSmallAvatar(entity))
          return
        }
      }
      // Cross-cache short-circuit: reuse dialog-side cached bytes if available
      try {
        const idNum = getEntityIdNumber(entity)
        if (idNum && fileId) {
          const chatCached = chatAvatarCache.get(String(idNum))
          if (chatCached && chatCached.fileId === fileId && chatCached.byte && chatCached.mimeType) {
            const meta = makeMetaForBytes(chatCached.byte, USER_SOFT_TTL_MS, USER_HARD_TTL_MS)
            userAvatarCache.set(key, { fileId, mimeType: chatCached.mimeType, byte: chatCached.byte, updatedAt: meta.updatedAt, softExpiresAt: meta.softExpiresAt, hardExpiresAt: meta.hardExpiresAt })
            fileIdCache.set(fileId, { byte: chatCached.byte, mimeType: chatCached.mimeType, updatedAt: chatCached.updatedAt ?? now() })
            emitter.emit('entity:avatar:data', { userId: key, byte: chatCached.byte, mimeType: chatCached.mimeType, fileId })
            return
          }
        }
      }
      catch {}
      if (!entity || !fileId) {
        logger.withFields({ userId: key }).verbose('No avatar available for user')
        return
      }

<<<<<<< HEAD
      const result = await ensureFileIdBytes(fileId, async () => downloadSmallAvatar(entity))

      {
        const meta = makeMetaForBytes(result.byte, USER_SOFT_TTL_MS, USER_HARD_TTL_MS)
        userAvatarCache.set(key, { fileId, mimeType: result.mimeType, byte: result.byte, updatedAt: meta.updatedAt, softExpiresAt: meta.softExpiresAt, hardExpiresAt: meta.hardExpiresAt })
      }
      emitter.emit('entity:avatar:data', { userId: key, byte: result.byte, mimeType: result.mimeType, fileId })
=======
      const mimeType = 'image/jpeg'
      userAvatarCache.set(key, { fileId, mimeType, byte })

      emitter.emit('entity:avatar:data', { userId: key, byte, mimeType, fileId })
>>>>>>> 032dd2d4
    }
    catch (error) {
      logger.withError(error as Error).warn('Failed to fetch avatar for user')
    }
  }

  /**
   * Fetch and emit a single dialog avatar bytes, with cache and in-flight dedup.
   * Emits `dialog:avatar:data` on success.
   */
  async function fetchDialogAvatar(chatId: string | number, opts: { entityOverride?: Api.User | Api.Chat | Api.Channel } = {}): Promise<void> {
    try {
      const idNum = typeof chatId === 'string' ? Number(chatId) : chatId
      if (!idNum)
        return

      if (inflightChats.has(idNum))
        return
      inflightChats.add(idNum)

      let entity = opts.entityOverride ?? dialogEntityCache.get(idNum)
      if (!entity) {
        entity = await getClient().getEntity(String(chatId)) as Api.User | Api.Chat | Api.Channel
        // Cache entity for future single fetches
        try {
<<<<<<< HEAD
          const idN = getEntityIdNumber(entity)
          if (idN)
            dialogEntityCache.set(idN, entity)
=======
          // eslint-disable-next-line ts/no-explicit-any
          if (entity && (entity as any).id?.toJSNumber)
            // eslint-disable-next-line ts/no-explicit-any
            dialogEntityCache.set((entity as any).id.toJSNumber(), entity)
>>>>>>> 032dd2d4
        }
        catch {}
      }
      if (!entity)
        return

      const fileId = resolveAvatarFileId(entity)
      const cached = chatAvatarCache.get(String(idNum))
      if (cached && cached.fileId && fileId && cached.fileId === fileId) {
        logger.withFields({ chatId: idNum }).verbose('Single avatar cache hit; skip emit')
        // Populate global fileId cache for cross-path reuse to avoid re-downloads
        if (cached.byte && cached.mimeType) {
          const nowMs = now()
          fileIdCache.set(fileId, { byte: cached.byte, mimeType: cached.mimeType, updatedAt: cached.updatedAt ?? nowMs })
          // If the entity is a User, also update user-side cache for cross-path reuse
          try {
            const uidNum = getEntityIdNumber(entity)
            if (entity instanceof Api.User && uidNum != null) {
              const uid = String(uidNum)
              const metaUser = makeMetaForBytes(cached.byte, USER_SOFT_TTL_MS, USER_HARD_TTL_MS)
              userAvatarCache.set(uid, { fileId, mimeType: cached.mimeType, byte: cached.byte, updatedAt: metaUser.updatedAt, softExpiresAt: metaUser.softExpiresAt, hardExpiresAt: metaUser.hardExpiresAt })
            }
          }
          catch {}
          if (cached.softExpiresAt && nowMs > cached.softExpiresAt)
            scheduleFileIdRefresh(fileId, async () => downloadSmallAvatar(entity))
        }
        return
      }

      if (!fileId) {
        logger.withFields({ chatId: idNum }).verbose('No avatar available for single dialog fetch')
        return
      }

<<<<<<< HEAD
      const result = await ensureFileIdBytes(fileId, async () => downloadSmallAvatar(entity))

      {
        const metaChat = makeMetaForBytes(result.byte, CHAT_SOFT_TTL_MS, CHAT_HARD_TTL_MS)
        chatAvatarCache.set(String(idNum), { fileId, mimeType: result.mimeType, byte: result.byte, updatedAt: metaChat.updatedAt, softExpiresAt: metaChat.softExpiresAt, hardExpiresAt: metaChat.hardExpiresAt })
      }
      // If the entity is a User, also update user-side cache for cross-path reuse
      try {
        const uidNum = getEntityIdNumber(entity)
        if (entity instanceof Api.User && uidNum != null) {
          const uid = String(uidNum)
          const metaUser = makeMetaForBytes(result.byte, USER_SOFT_TTL_MS, USER_HARD_TTL_MS)
          userAvatarCache.set(uid, { fileId, mimeType: result.mimeType, byte: result.byte, updatedAt: metaUser.updatedAt, softExpiresAt: metaUser.softExpiresAt, hardExpiresAt: metaUser.hardExpiresAt })
        }
      }
      catch {}
      emitter.emit('dialog:avatar:data', { chatId: idNum, byte: result.byte, mimeType: result.mimeType, fileId })
=======
      const mimeType = 'image/jpeg'
      chatAvatarCache.set(idNum, { fileId, mimeType, byte })

      emitter.emit('dialog:avatar:data', { chatId: idNum, byte, mimeType, fileId })
>>>>>>> 032dd2d4
    }
    catch (error) {
      logger.withError(error as Error).warn('Failed to fetch single avatar for dialog')
    }
    finally {
      try {
        const id = typeof chatId === 'string' ? Number(chatId) : chatId
        if (id)
          inflightChats.delete(id as number)
      }
      catch {}
    }
  }

  /**
   * Batch fetch avatars for a list of dialogs with concurrency.
   * Emits incremental `dialog:avatar:data` events as each item completes.
   * Default concurrency is 4 to reduce burst network and I/O load.
   */
  async function fetchDialogAvatars(dialogList: Dialog[], concurrency = 4): Promise<void> {
    const total = dialogList.length
    if (total === 0)
      return

    async function worker() {
      while (dialogList.length > 0) {
        const dialog = dialogList.shift()!
        if (!dialog?.entity)
          continue

        try {
          const id = getEntityIdNumber(dialog.entity as Api.User | Api.Chat | Api.Channel)
          if (!id)
            continue

          const fileId = resolveAvatarFileId(dialog.entity as Api.User | Api.Chat | Api.Channel)

          const cached = chatAvatarCache.get(String(id))
          // If cache exists and fileId unchanged, skip network and emit to reduce noise.
          if (cached && cached.fileId && fileId && cached.fileId === fileId) {
            logger.withFields({ chatId: id }).verbose('Avatar cache hit; skip emit')
            // Populate global fileId cache for cross-path reuse to avoid re-downloads
            if (cached.byte && cached.mimeType) {
              const nowMs = now()
              fileIdCache.set(fileId, { byte: cached.byte, mimeType: cached.mimeType, updatedAt: cached.updatedAt ?? nowMs })
              // If entity is a User, also update user-side cache for cross-path reuse
              try {
                const ent = dialog.entity as Api.User | Api.Chat | Api.Channel
                const uidNum = getEntityIdNumber(ent)
                if (ent instanceof Api.User && uidNum != null) {
                  const uid = String(uidNum)
                  const metaUser = makeMetaForBytes(cached.byte, USER_SOFT_TTL_MS, USER_HARD_TTL_MS)
                  userAvatarCache.set(uid, { fileId, mimeType: cached.mimeType, byte: cached.byte, updatedAt: metaUser.updatedAt, softExpiresAt: metaUser.softExpiresAt, hardExpiresAt: metaUser.hardExpiresAt })
                }
              }
              catch {}
              if (cached.softExpiresAt && nowMs > cached.softExpiresAt)
                scheduleFileIdRefresh(fileId, async () => downloadSmallAvatar(dialog.entity as Api.User | Api.Chat | Api.Channel))
            }
            continue
          }

          if (!fileId) {
            logger.withFields({ chatId: id }).verbose('No avatar available for dialog')
            continue
          }

<<<<<<< HEAD
          const result = await ensureFileIdBytes(fileId, async () => downloadSmallAvatar(dialog.entity as Api.User | Api.Chat | Api.Channel))

          {
            const metaChat = makeMetaForBytes(result.byte, CHAT_SOFT_TTL_MS, CHAT_HARD_TTL_MS)
            chatAvatarCache.set(String(id), { fileId, mimeType: result.mimeType, byte: result.byte, updatedAt: metaChat.updatedAt, softExpiresAt: metaChat.softExpiresAt, hardExpiresAt: metaChat.hardExpiresAt })
          }
          // If entity is a User, also update user-side cache for cross-path reuse
          try {
            const ent = dialog.entity as Api.User | Api.Chat | Api.Channel
            const uidNum = getEntityIdNumber(ent)
            if (ent instanceof Api.User && uidNum != null) {
              const uid = String(uidNum)
              const metaUser = makeMetaForBytes(result.byte, USER_SOFT_TTL_MS, USER_HARD_TTL_MS)
              userAvatarCache.set(uid, { fileId, mimeType: result.mimeType, byte: result.byte, updatedAt: metaUser.updatedAt, softExpiresAt: metaUser.softExpiresAt, hardExpiresAt: metaUser.hardExpiresAt })
            }
          }
          catch {}
          emitter.emit('dialog:avatar:data', { chatId: id, byte: result.byte, mimeType: result.mimeType, fileId })
=======
          const mimeType = 'image/jpeg'
          chatAvatarCache.set(id, { fileId, mimeType, byte })

          emitter.emit('dialog:avatar:data', { chatId: id, byte, mimeType, fileId })
>>>>>>> 032dd2d4
        }
        catch (error) {
          logger.withError(error as Error).warn('Failed to fetch avatar for dialog')
        }
      }
    }

    const workers = Array.from({ length: Math.min(concurrency, total) }, () => worker())
    await Promise.allSettled(workers)
  }

  return {
    fetchUserAvatar,
    fetchDialogAvatar,
    fetchDialogAvatars,
    dialogEntityCache,
    // 导出清理方法供外部调用
    clearCache: () => {
      userAvatarCache.clear()
      chatAvatarCache.clear()
      dialogEntityCache.clear()
      logger.log('Avatar cache manually cleared')
    },
    getCacheStats: () => ({
      userAvatars: userAvatarCache.size,
      chatAvatars: chatAvatarCache.size,
      entities: dialogEntityCache.size,
      maxSize: MAX_AVATAR_CACHE_SIZE,
      ttl: `${AVATAR_CACHE_TTL / 1000}s`,
    }),
  }
}

/**
 * Get or create a shared avatar helper instance bound to the provided context.
 */
export function useAvatarHelper(ctx: CoreContext) {
  let helper = __avatarHelperSingleton.get(ctx)
  if (!helper) {
    helper = createAvatarHelper(ctx)
    __avatarHelperSingleton.set(ctx, helper)
  }
  return helper
}

/**
 * Create AvatarResolver for message pipeline.
 * For each message, opportunistically fetch sender's avatar and emit bytes.
 * Returns no message mutations (Ok([])) to avoid duplicate storage writes.
 */
export function createAvatarResolver(ctx: CoreContext): MessageResolver {
  const logger = useLogger('core:resolver:avatar')
  const helper = useAvatarHelper(ctx)

  return {
    /**
     * Process messages and ensure user avatars are fetched lazily.
     */
    run: async (opts: MessageResolverOpts): Promise<Result<never[]>> => {
      logger.verbose('Executing avatar resolver')

      // Deduplicate by sender id to avoid repeated downloads within the same batch
      const uniqueUserIds = Array.from(new Set(opts.messages.map(m => String(m.fromId)).filter(Boolean)))

      // 使用并发控制，避免同时下载过多头像
      // fetchUserAvatar 内部已经通过 downloadQueue 控制了并发
      await Promise.all(uniqueUserIds.map(id => helper.fetchUserAvatar(id)))

      // 记录缓存状态（调试用）
      const stats = helper.getCacheStats()
      logger.debug('Avatar cache stats', stats)

      // No message mutations to persist
      return Ok([] as never[])
    },
  }
}
/**
 * Remove a key from a tiny-lru cache with compatibility across versions.
 * Uses `.delete` when available, otherwise `.remove`.
 */
/**
 * Delete a key from a tiny-lru instance in a version-compatible way.
 * Supports both v10 (`remove`) and v11+ (`delete`) methods.
 */
function lruDeleteKey(cache: unknown, key: string): void {
  const c = cache as { delete?: (k: string) => void, remove?: (k: string) => void }
  if (typeof c.delete === 'function')
    c.delete(key)
  else if (typeof c.remove === 'function')
    c.remove(key)
}<|MERGE_RESOLUTION|>--- conflicted
+++ resolved
@@ -12,11 +12,8 @@
 import { Ok } from '@unbird/result'
 import { Api } from 'telegram'
 import { lru } from 'tiny-lru'
-<<<<<<< HEAD
-=======
 
 import { AVATAR_CACHE_TTL, AVATAR_DOWNLOAD_CONCURRENCY, MAX_AVATAR_CACHE_SIZE } from '../constants'
->>>>>>> 032dd2d4
 
 /**
  * Shared avatar cache entry.
@@ -26,14 +23,6 @@
   fileId?: string
   mimeType?: string
   byte?: Buffer
-<<<<<<< HEAD
-  updatedAt?: number
-  // Soft expiration for SWR; after this time data can be served stale
-  softExpiresAt?: number
-  // Hard expiration; after this time data must be considered invalid
-  hardExpiresAt?: number
-=======
->>>>>>> 032dd2d4
 }
 /**
  * Per-context singleton store for avatar helper to avoid duplicated instances.
@@ -80,190 +69,17 @@
 
   const REFRESH_JITTER_MS = getEnvNumber('AVATAR_REFRESH_JITTER_MS', 500)
 
-<<<<<<< HEAD
-  // In-memory caches
-  const userAvatarCache = lru<AvatarCacheEntry>(USER_ENTRY_BUDGET, USER_HARD_TTL_MS, false)
-  const chatAvatarCache = lru<AvatarCacheEntry>(CHAT_ENTRY_BUDGET, CHAT_HARD_TTL_MS, false)
-  const dialogEntityCache = new Map<number, Api.User | Api.Chat | Api.Channel>()
-=======
   // 使用 tiny-lru 实现 LRU 缓存，自动过期和淘汰
   const userAvatarCache = lru<AvatarCacheEntry>(MAX_AVATAR_CACHE_SIZE, AVATAR_CACHE_TTL)
   const chatAvatarCache = lru<AvatarCacheEntry>(MAX_AVATAR_CACHE_SIZE, AVATAR_CACHE_TTL)
   const dialogEntityCache = lru<Api.User | Api.Chat | Api.Channel>(MAX_AVATAR_CACHE_SIZE, AVATAR_CACHE_TTL)
->>>>>>> 032dd2d4
 
   // In-flight dedup sets
   const inflightUsers = new Set<string>()
   const inflightChats = new Set<number>()
 
-<<<<<<< HEAD
-  // Global cache keyed by avatar fileId to deduplicate across user/chat paths
-  // Stores the latest bytes and mime type to allow reuse without re-downloading
-  const fileIdCache = lru<{ byte: Buffer, mimeType: string, updatedAt: number }>(FILEID_MAX_ENTRIES, 0, false)
-  // In-flight downloads keyed by fileId, so concurrent requests share a single download promise
-  const inflightFileIds = new Map<string, Promise<{ byte: Buffer, mimeType: string }>>()
-  // TTL/meta cache for fileId entries
-  const fileIdMetaCache = lru<{ softExpiresAt: number, hardExpiresAt: number }>(FILEID_MAX_ENTRIES, 0, false)
-  // Scheduled refresh timers keyed by fileId for cancellation on eviction
-  const fileIdRefreshTimers = new Map<string, ReturnType<typeof setTimeout>>()
-
-  // Global concurrency limiter state for user avatar fetches
-  // Limit how many user avatar downloads run at the same time
-  const USER_CONCURRENCY_LIMIT = 4
-  const userQueue: Array<() => Promise<void>> = []
-  let userActiveCount = 0
-
-  /**
-   * Drain the user avatar queue respecting the global concurrency limit.
-   * Starts queued tasks until `USER_CONCURRENCY_LIMIT` is reached.
-   *
-   * Note: queued tasks handle errors internally (try/catch inside the task)
-   * and resolve in finally; their Promise does not reject. We therefore avoid
-   * attaching an external `.catch()` here to reduce confusion.
-   */
-  function drainUserQueue(): void {
-    while (userActiveCount < USER_CONCURRENCY_LIMIT && userQueue.length > 0) {
-      const task = userQueue.shift()!
-      userActiveCount++
-      void task()
-    }
-  }
-
-  /**
-   * Get current timestamp in milliseconds.
-   */
-  function now(): number {
-    return Date.now()
-  }
-
-  /**
-   * Compute entry metadata for TTLs.
-   */
-  function makeMetaForBytes(byte: Buffer, softTtlMs: number, hardTtlMs: number, baseNow = now()): Pick<AvatarCacheEntry, 'updatedAt' | 'softExpiresAt' | 'hardExpiresAt'> {
-    return {
-      updatedAt: baseNow,
-      softExpiresAt: baseNow + softTtlMs,
-      hardExpiresAt: baseNow + hardTtlMs,
-    }
-  }
-
-  /**
-   * Cancel a scheduled refresh timer for a given fileId if present.
-   */
-  function clearFileIdRefreshTimer(fileId: string): void {
-    const timer = fileIdRefreshTimers.get(fileId)
-    if (timer) {
-      clearTimeout(timer)
-      fileIdRefreshTimers.delete(fileId)
-    }
-  }
-
-  /**
-   * Put or update a fileId cache entry's TTL meta.
-   */
-  function putFileIdMeta(fileId: string, byte: Buffer): void {
-    const meta = makeMetaForBytes(byte, FILEID_SOFT_TTL_MS, FILEID_HARD_TTL_MS)
-    fileIdMetaCache.set(fileId, { softExpiresAt: meta.softExpiresAt!, hardExpiresAt: meta.hardExpiresAt! })
-  }
-
-  /**
-   * Schedule a background refresh for a given fileId using jitter, deduped by fileId.
-   * Does not interrupt foreground work; refreshes bytes and TTLs when complete.
-   */
-  function scheduleFileIdRefresh(fileId: string, download: () => Promise<Buffer | undefined>): void {
-    const delay = Math.max(0, Math.floor(Math.random() * REFRESH_JITTER_MS))
-    if (fileIdRefreshTimers.has(fileId) || inflightFileIds.has(fileId))
-      return
-    const timer = setTimeout(async () => {
-      // Remove the timer reference immediately when firing to avoid stale entries
-      fileIdRefreshTimers.delete(fileId)
-      // Skip refresh if the entry was evicted before the timer fired
-      if (!fileIdCache.get(fileId) && !fileIdMetaCache.get(fileId))
-        return
-      if (inflightFileIds.has(fileId))
-        return
-      const p = (async () => {
-        try {
-          const byte = await download()
-          if (!byte)
-            throw new Error('avatar-byte-missing')
-          const cached = fileIdCache.get(fileId)
-          const mimeType = cached?.mimeType ?? 'image/jpeg'
-          fileIdCache.set(fileId, { byte, mimeType, updatedAt: now() })
-          putFileIdMeta(fileId, byte)
-          return { byte, mimeType }
-        }
-        catch (err) {
-          logger.withError(err as Error).debug('Background refresh failed')
-          throw err
-        }
-      })()
-      inflightFileIds.set(fileId, p)
-      Promise.resolve(p).finally(() => inflightFileIds.delete(fileId))
-    }, delay)
-    fileIdRefreshTimers.set(fileId, timer)
-  }
-
-  // Removed manual prune; tiny-lru handles capacity & eviction automatically.
-
-  /**
-   * Ensure avatar bytes are available for a given fileId using a global cache
-   * and in-flight deduplication.
-   *
-   * Semantics:
-   * - Returns a `{ byte, mimeType }` object (never `undefined`).
-   * - If cached, returns immediately.
-   * - Otherwise, starts a single shared download and caches the result.
-   * - Soft TTL: serves stale and schedules a background refresh.
-   * - Hard TTL: bypasses cache and forces a foreground download.
-   * - On failure (e.g., no bytes), throws; callers should use try/catch.
-   * - Always clears the in-flight entry in `finally` to avoid deadlocks.
-   */
-  async function ensureFileIdBytes(
-    fileId: string,
-    download: () => Promise<Buffer | undefined>,
-  ): Promise<{ byte: Buffer, mimeType: string }> {
-    const cached = fileIdCache.get(fileId)
-    if (cached) {
-      const meta = fileIdMetaCache.get(fileId)
-      const nowMs = now()
-      if (meta && nowMs > meta.hardExpiresAt) {
-        lruDeleteKey(fileIdCache, fileId)
-        lruDeleteKey(fileIdMetaCache, fileId)
-        clearFileIdRefreshTimer(fileId)
-      }
-      else {
-        if (meta && nowMs > meta.softExpiresAt)
-          scheduleFileIdRefresh(fileId, download)
-        return { byte: cached.byte, mimeType: cached.mimeType }
-      }
-    }
-
-    let p = inflightFileIds.get(fileId)
-    if (!p) {
-      p = (async () => {
-        const byte = await download()
-        if (!byte)
-          throw new Error('avatar-byte-missing')
-        const mimeType = 'image/jpeg'
-        fileIdCache.set(fileId, { byte, mimeType, updatedAt: now() })
-        putFileIdMeta(fileId, byte)
-        return { byte, mimeType }
-      })()
-      inflightFileIds.set(fileId, p)
-    }
-
-    try {
-      return await p
-    }
-    finally {
-      inflightFileIds.delete(fileId)
-    }
-  }
-=======
   // 并发控制队列
   const downloadQueue = newQueue(AVATAR_DOWNLOAD_CONCURRENCY)
->>>>>>> 032dd2d4
 
   /**
    * Resolve avatar fileId for a Telegram entity.
@@ -329,21 +145,6 @@
    * 使用队列控制并发
    */
   async function downloadSmallAvatar(entity: Api.User | Api.Chat | Api.Channel): Promise<Buffer | undefined> {
-<<<<<<< HEAD
-    let buffer: Buffer | Uint8Array | undefined
-    try {
-      buffer = await getClient().downloadProfilePhoto(entity, { isBig: false }) as Buffer
-    }
-    catch (err) {
-      logger.withError(err as Error).debug('downloadProfilePhoto failed, trying fallback')
-      const photoMedia = resolveEntityPhotoMedia(entity)
-      if (photoMedia) {
-        try {
-          buffer = await getClient().downloadMedia(photoMedia, { thumb: -1 }) as Buffer
-        }
-        catch (err2) {
-          logger.withError(err2 as Error).debug('downloadMedia fallback failed')
-=======
     return downloadQueue.add(async () => {
       let buffer: Buffer | Uint8Array | undefined
       try {
@@ -360,7 +161,6 @@
           catch (err2) {
             logger.withError(err2 as Error).debug('downloadMedia fallback failed')
           }
->>>>>>> 032dd2d4
         }
       }
 
@@ -444,20 +244,10 @@
         return
       }
 
-<<<<<<< HEAD
-      const result = await ensureFileIdBytes(fileId, async () => downloadSmallAvatar(entity))
-
-      {
-        const meta = makeMetaForBytes(result.byte, USER_SOFT_TTL_MS, USER_HARD_TTL_MS)
-        userAvatarCache.set(key, { fileId, mimeType: result.mimeType, byte: result.byte, updatedAt: meta.updatedAt, softExpiresAt: meta.softExpiresAt, hardExpiresAt: meta.hardExpiresAt })
-      }
-      emitter.emit('entity:avatar:data', { userId: key, byte: result.byte, mimeType: result.mimeType, fileId })
-=======
       const mimeType = 'image/jpeg'
       userAvatarCache.set(key, { fileId, mimeType, byte })
 
       emitter.emit('entity:avatar:data', { userId: key, byte, mimeType, fileId })
->>>>>>> 032dd2d4
     }
     catch (error) {
       logger.withError(error as Error).warn('Failed to fetch avatar for user')
@@ -483,16 +273,10 @@
         entity = await getClient().getEntity(String(chatId)) as Api.User | Api.Chat | Api.Channel
         // Cache entity for future single fetches
         try {
-<<<<<<< HEAD
-          const idN = getEntityIdNumber(entity)
-          if (idN)
-            dialogEntityCache.set(idN, entity)
-=======
           // eslint-disable-next-line ts/no-explicit-any
           if (entity && (entity as any).id?.toJSNumber)
             // eslint-disable-next-line ts/no-explicit-any
             dialogEntityCache.set((entity as any).id.toJSNumber(), entity)
->>>>>>> 032dd2d4
         }
         catch {}
       }
@@ -528,30 +312,10 @@
         return
       }
 
-<<<<<<< HEAD
-      const result = await ensureFileIdBytes(fileId, async () => downloadSmallAvatar(entity))
-
-      {
-        const metaChat = makeMetaForBytes(result.byte, CHAT_SOFT_TTL_MS, CHAT_HARD_TTL_MS)
-        chatAvatarCache.set(String(idNum), { fileId, mimeType: result.mimeType, byte: result.byte, updatedAt: metaChat.updatedAt, softExpiresAt: metaChat.softExpiresAt, hardExpiresAt: metaChat.hardExpiresAt })
-      }
-      // If the entity is a User, also update user-side cache for cross-path reuse
-      try {
-        const uidNum = getEntityIdNumber(entity)
-        if (entity instanceof Api.User && uidNum != null) {
-          const uid = String(uidNum)
-          const metaUser = makeMetaForBytes(result.byte, USER_SOFT_TTL_MS, USER_HARD_TTL_MS)
-          userAvatarCache.set(uid, { fileId, mimeType: result.mimeType, byte: result.byte, updatedAt: metaUser.updatedAt, softExpiresAt: metaUser.softExpiresAt, hardExpiresAt: metaUser.hardExpiresAt })
-        }
-      }
-      catch {}
-      emitter.emit('dialog:avatar:data', { chatId: idNum, byte: result.byte, mimeType: result.mimeType, fileId })
-=======
       const mimeType = 'image/jpeg'
       chatAvatarCache.set(idNum, { fileId, mimeType, byte })
 
       emitter.emit('dialog:avatar:data', { chatId: idNum, byte, mimeType, fileId })
->>>>>>> 032dd2d4
     }
     catch (error) {
       logger.withError(error as Error).warn('Failed to fetch single avatar for dialog')
@@ -619,31 +383,10 @@
             continue
           }
 
-<<<<<<< HEAD
-          const result = await ensureFileIdBytes(fileId, async () => downloadSmallAvatar(dialog.entity as Api.User | Api.Chat | Api.Channel))
-
-          {
-            const metaChat = makeMetaForBytes(result.byte, CHAT_SOFT_TTL_MS, CHAT_HARD_TTL_MS)
-            chatAvatarCache.set(String(id), { fileId, mimeType: result.mimeType, byte: result.byte, updatedAt: metaChat.updatedAt, softExpiresAt: metaChat.softExpiresAt, hardExpiresAt: metaChat.hardExpiresAt })
-          }
-          // If entity is a User, also update user-side cache for cross-path reuse
-          try {
-            const ent = dialog.entity as Api.User | Api.Chat | Api.Channel
-            const uidNum = getEntityIdNumber(ent)
-            if (ent instanceof Api.User && uidNum != null) {
-              const uid = String(uidNum)
-              const metaUser = makeMetaForBytes(result.byte, USER_SOFT_TTL_MS, USER_HARD_TTL_MS)
-              userAvatarCache.set(uid, { fileId, mimeType: result.mimeType, byte: result.byte, updatedAt: metaUser.updatedAt, softExpiresAt: metaUser.softExpiresAt, hardExpiresAt: metaUser.hardExpiresAt })
-            }
-          }
-          catch {}
-          emitter.emit('dialog:avatar:data', { chatId: id, byte: result.byte, mimeType: result.mimeType, fileId })
-=======
           const mimeType = 'image/jpeg'
           chatAvatarCache.set(id, { fileId, mimeType, byte })
 
           emitter.emit('dialog:avatar:data', { chatId: id, byte, mimeType, fileId })
->>>>>>> 032dd2d4
         }
         catch (error) {
           logger.withError(error as Error).warn('Failed to fetch avatar for dialog')
