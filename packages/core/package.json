{
  "name": "@tg-search/core",
  "type": "module",
  "version": "1.1.24-beta.1",
  "exports": {
    ".": {
      "types": "./dist/index.d.mts",
      "import": "./dist/index.mjs"
    },
    "./types": {
      "types": "./dist/types.d.mts",
      "import": "./dist/types.mjs"
    }
  },
  "main": "./dist/index.mjs",
  "types": "./dist/index.d.mts",
  "scripts": {
    "typecheck": "tsc --noEmit",
    "build": "tsdown"
  },
  "peerDependencies": {
    "@vueuse/core": "^14.0.0"
  },
  "peerDependenciesMeta": {
    "@vueuse/core": {
      "optional": true
    }
  },
  "dependencies": {
    "@electric-sql/pglite": "^0.3.14",
    "@guiiai/logg": "catalog:",
    "@henrygd/queue": "^1.1.1",
    "@moeru/std": "0.1.0-beta.13",
    "@node-rs/jieba": "^2.0.1",
    "@proj-airi/drizzle-orm-browser-migrator": "^0.1.3",
    "@tg-search/common": "workspace:*",
    "@unbird/eventa": "^0.2.3",
    "@unbird/result": "catalog:",
    "@xsai-ext/providers-local": "catalog:",
    "@xsai/embed": "catalog:",
    "big-integer": "^1.6.52",
    "buffer": "^6.0.3",
    "drizzle-orm": "^0.44.7",
    "eventemitter3": "^5.0.1",
    "file-type": "^21.0.0",
    "pathe": "^2.0.3",
    "postgres": "^3.4.7",
    "telegram": "^2.26.22",
<<<<<<< HEAD
    "tiny-lru": "^11.4.5",
=======
    "tiny-lru": "^11.3.2",
>>>>>>> 032dd2d4
    "uuid": "^13.0.0",
    "valibot": "^1.1.0"
  },
  "devDependencies": {
    "@proj-airi/unplugin-drizzle-orm-migrations": "^0.1.3",
    "@types/pg": "^8.15.6",
    "tsdown": "^0.16.1"
  }
}<|MERGE_RESOLUTION|>--- conflicted
+++ resolved
@@ -46,11 +46,7 @@
     "pathe": "^2.0.3",
     "postgres": "^3.4.7",
     "telegram": "^2.26.22",
-<<<<<<< HEAD
-    "tiny-lru": "^11.4.5",
-=======
     "tiny-lru": "^11.3.2",
->>>>>>> 032dd2d4
     "uuid": "^13.0.0",
     "valibot": "^1.1.0"
   },
