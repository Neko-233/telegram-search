--- conflicted
+++ resolved
@@ -51,10 +51,6 @@
 
     avatarStore.setUserAvatar(data.userId, { blobUrl: url, fileId: data.fileId, mimeType: data.mimeType })
 
-<<<<<<< HEAD
-    console.warn('[Avatar] Updated user avatar', { userId: data.userId, fileId: data.fileId })
-=======
     // console.warn('[Avatar] Updated user avatar', { userId: data.userId, fileId: data.fileId })
->>>>>>> 983f4aca
   })
 }