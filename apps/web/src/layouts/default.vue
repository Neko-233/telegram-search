<script lang="ts" setup>
import type { ChatGroup } from '@tg-search/client'

<<<<<<< HEAD
=======
import buildTime from '~build/time'

>>>>>>> 983f4aca
import { prefillChatAvatarIntoStore, prefillUserAvatarIntoStore, useAvatarStore, useBridgeStore, useChatStore, useSettingsStore } from '@tg-search/client'
import { breakpointsTailwind, useBreakpoints, useDark } from '@vueuse/core'
import { abbreviatedSha as gitShortSha } from '~build/git'
import { version as pkgVersion } from '~build/package'
import { storeToRefs } from 'pinia'
import { VList } from 'virtua/vue'
import { computed, onMounted, ref, watch } from 'vue'
import { useI18n } from 'vue-i18n'
import { RouterView, useRoute, useRouter } from 'vue-router'

import LanguageSelector from '../components/layout/LanguageSelector.vue'
import SidebarSelector from '../components/layout/SidebarSelector.vue'
import Avatar from '../components/ui/Avatar.vue'

import { Button } from '../components/ui/Button'

const settingsStore = useSettingsStore()
const { theme, disableSettings } = storeToRefs(settingsStore)
const isDark = useDark()

const websocketStore = useBridgeStore()
const route = useRoute()
const router = useRouter()
const avatarStore = useAvatarStore()

const { t } = useI18n()

const searchParams = ref('')

// --- Build info using unplugin-info ---
const buildVersionLabel = computed(() => {
  const version = pkgVersion ?? 'dev'
  const commit = gitShortSha
  return commit ? `${version} (${commit})` : version
})

const buildTimeLabel = computed(() => {
  const date = new Date(buildTime)
  if (Number.isNaN(date.getTime())) {
    return null
  }
  return new Intl.DateTimeFormat(undefined, {
    dateStyle: 'short',
    timeStyle: 'short',
  }).format(date)
})
// --------------------------------------

// Use VueUse breakpoints for responsive design
const breakpoints = useBreakpoints(breakpointsTailwind)
const isMobile = breakpoints.smaller('md') // < 768px

// Mobile drawer state
const mobileDrawerOpen = ref(false)

const chatStore = useChatStore()
const chats = computed(() => chatStore.chats)
const chatsFiltered = computed(() => {
  return chats.value.filter(chat => chat.name.toLowerCase().includes(searchParams.value.toLowerCase()))
})

const { selectedGroup } = storeToRefs(useSettingsStore())
const activeChatGroup = computed(() => {
  if (route.params.chatId) {
    const currentChat = chatStore.getChat(route.params.chatId.toString())
    if (currentChat) {
      return currentChat.type
    }
  }
  return selectedGroup.value
})

// Filtered chats by active group
const activeGroupChats = computed(() => {
  return chatsFiltered.value.filter(chat => chat.type === activeChatGroup.value)
})

// Computed classes for responsive design
const sidebarClasses = computed(() => {
  if (isMobile.value) {
    return {
      container: `fixed inset-y-0 left-0 z-40 w-80 transform transition-transform duration-300 ease-in-out ${
        mobileDrawerOpen.value ? 'translate-x-0' : '-translate-x-full'
      }`,
      backdrop: mobileDrawerOpen.value,
    }
  }
  else {
    return {
      container: 'w-80',
      backdrop: false,
    }
  }
})

watch(theme, (newTheme) => {
  document.documentElement.setAttribute('data-theme', newTheme)
}, { immediate: true })

// Close mobile drawer when route changes
watch(route, () => {
  if (isMobile.value) {
    mobileDrawerOpen.value = false
  }
})

function toggleActiveChatGroup(group: ChatGroup) {
  selectedGroup.value = group
}

function toggleSidebar() {
  if (isMobile.value) {
    mobileDrawerOpen.value = !mobileDrawerOpen.value
  }
}

function closeMobileDrawer() {
  if (isMobile.value) {
    mobileDrawerOpen.value = false
  }
}

function handleAvatarClick() {
  if (!websocketStore.getActiveSession()?.isConnected) {
    router.push({
      path: '/login',
      query: { redirect: route.fullPath },
    })
  }
}

/**
 * Setup current user's avatar state and lazy fetch.
 * - Computes avatar URL via `useAvatarStore` for active session user.
 * - Ensures avatar is fetched when layout mounts and when connection status changes.
 */
function useCurrentUserAvatar() {
  const meId = computed(() => websocketStore.getActiveSession()?.me?.id)
  const userAvatarSrc = computed(() => avatarStore.getUserAvatarUrl(meId.value))

  onMounted(() => {
    if (meId.value) {
      // Prefill from disk cache to speed up first paint
      prefillUserAvatarIntoStore(meId.value).finally(() => avatarStore.ensureUserAvatar(meId.value))
    }
  })

  watch(() => websocketStore.getActiveSession()?.isConnected, (connected) => {
    if (connected && meId.value)
      avatarStore.ensureUserAvatar(meId.value)
  })

  return { userAvatarSrc }
}

const { userAvatarSrc } = useCurrentUserAvatar()

/**
 * Prefill chat avatars from persistent cache in parallel.
 * - Avoids sequential IndexedDB waits when chat list is large.
 * - Only warms cache; network fetch continues to be driven by server events.
 */
async function prefillChatAvatarsParallel(list: any[]) {
  const tasks = list.map(chat => prefillChatAvatarIntoStore(chat.id))
  try {
    await Promise.all(tasks)
  }
  catch (error) {
    console.warn('Failed to prefill chat avatars', error)
  }
}

// Prefill chat avatars when chat list changes (parallelized)
watch(chats, (list) => {
  void prefillChatAvatarsParallel(list)
}, { immediate: true })

/**
 * Prioritize fetching avatars for currently visible chats.
 * - Prefills small set from disk cache
 * - Triggers prioritized network fetch for missing avatars
 */
async function prioritizeVisibleAvatars(list: any[], count = 50) {
  const top = list.slice(0, count)
  await prefillChatAvatarsParallel(top)
  for (const chat of top) {
    avatarStore.ensureChatAvatar(chat.id, chat.avatarFileId)
  }
}

// Prioritize visible avatars on group change and initial render
watch(activeGroupChats, (list) => {
  if (!list?.length)
    return
  void prioritizeVisibleAvatars(list)
}, { immediate: true })
</script>

<template>
  <div
    class="h-screen w-full flex overflow-hidden bg-background text-sm font-medium"
  >
    <!-- Mobile backdrop -->
    <div
      v-if="sidebarClasses.backdrop"
      class="fixed inset-0 z-30 bg-black/40 backdrop-blur-[2px] transition-opacity"
      @click="closeMobileDrawer"
    />

    <!-- Mobile menu button -->
    <div
      v-if="isMobile"
      class="fixed left-4 top-4 z-50"
    >
      <Button
        icon="i-lucide-menu"
        size="md"
        variant="outline"
        class="h-10 w-10 rounded-lg shadow-md backdrop-blur-sm"
        @click="toggleSidebar"
      />
    </div>

    <!-- Sidebar -->
    <div
      :class="sidebarClasses.container"
      class="flex flex-col border-r bg-card h-dvh"
    >
      <!-- Search section -->
      <div
        v-if="!isMobile || mobileDrawerOpen"
        class="border-b p-3"
      >
        <div class="relative">
          <div
            class="i-lucide-search absolute left-3 top-1/2 h-4 w-4 text-muted-foreground -translate-y-1/2"
          />
          <input
            v-model="searchParams"
            type="text"
            class="h-9 w-full border rounded-md bg-background px-3 py-1 pl-9 text-sm transition-colors placeholder:text-muted-foreground focus-visible:outline-none focus-visible:ring-1 focus-visible:ring-ring"
            :placeholder="t('search.search')"
          >
        </div>
      </div>

      <!-- Navigation -->
      <div class="py-2">
        <SidebarSelector
          path="/sync"
          icon="i-lucide-refresh-cw"
          :name="t('sync.sync')"
        />

        <SidebarSelector
          path="/search"
          icon="i-lucide-search"
          :name="t('search.search')"
        />

        <SidebarSelector
          path="/ai-chat"
          icon="i-lucide-message-square-text"
          :name="t('aiChat.aiChat')"
        />

        <SidebarSelector
          v-if="!disableSettings"
          path="/settings"
          icon="i-lucide-settings"
          :name="t('settings.settings')"
        />
      </div>

      <!-- Chat groups -->
      <div
        v-if="!isMobile || mobileDrawerOpen"
        class="min-h-0 flex flex-1 flex-col border-t"
      >
        <!-- Tab selector -->
        <div class="flex items-center gap-1 border-b p-2">
          <button
            :class="{ 'bg-accent text-accent-foreground': activeChatGroup === 'user' }"
            class="flex flex-1 items-center justify-center gap-2 rounded-md px-3 py-2 text-sm font-medium transition-colors hover:bg-accent hover:text-accent-foreground"
            @click="toggleActiveChatGroup('user')"
          >
            <span class="i-lucide-user h-4 w-4" />
            <span>{{ t('chatGroups.user') }}</span>
          </button>

          <button
            :class="{ 'bg-accent text-accent-foreground': activeChatGroup === 'group' }"
            class="flex flex-1 items-center justify-center gap-2 rounded-md px-3 py-2 text-sm font-medium transition-colors hover:bg-accent hover:text-accent-foreground"
            @click="toggleActiveChatGroup('group')"
          >
            <span class="i-lucide-users h-4 w-4" />
            <span>{{ t('chatGroups.group') }}</span>
          </button>

          <button
            :class="{ 'bg-accent text-accent-foreground': activeChatGroup === 'channel' }"
            class="flex flex-1 items-center justify-center gap-2 rounded-md px-3 py-2 text-sm font-medium transition-colors hover:bg-accent hover:text-accent-foreground"
            @click="toggleActiveChatGroup('channel')"
          >
            <span class="i-lucide-message-circle h-4 w-4" />
            <span>{{ t('chatGroups.channel') }}</span>
          </button>
        </div>

        <!-- Chat list -->
        <div class="min-h-0 flex-1 overflow-hidden">
          <VList
            :data="activeGroupChats"
            class="h-full py-2"
          >
            <template #default="{ item: chat }">
              <div
                :key="chat.id"
                v-ensure-chat-avatar="{ chatId: chat.id, fileId: chat.avatarFileId }"
                :class="{ 'bg-accent text-accent-foreground': route.params.chatId === chat.id.toString() }"
                class="mx-2 my-0.5 flex cursor-pointer items-center gap-2.5 rounded-md px-3 py-2 transition-colors hover:bg-accent hover:text-accent-foreground"
                @click="router.push(`/chat/${chat.id}`)"
              >
                <Avatar
                  :src="avatarStore.getChatAvatarUrl(chat.id)"
                  :name="chat.name"
                  size="sm"
                  class="flex-shrink-0"
                />
                <div class="min-w-0 flex flex-1 flex-col">
                  <span class="truncate text-sm font-medium">
                    {{ chat.name }}
                  </span>
                  <span class="truncate text-xs text-muted-foreground">
                    {{ chat.id }}
                  </span>
                </div>
              </div>
            </template>
          </VList>
        </div>
      </div>

      <!-- User profile section -->
      <div class="border-t p-3">
        <div class="flex items-center justify-between gap-2">
          <div
            class="min-w-0 flex flex-1 cursor-pointer items-center gap-2.5 transition-opacity hover:opacity-80"
            :class="{ 'cursor-pointer': !websocketStore.getActiveSession()?.isConnected }"
            @click="handleAvatarClick"
          >
            <div class="h-8 w-8 flex flex-shrink-0 items-center justify-center overflow-hidden rounded-full bg-muted">
              <Avatar
                :src="userAvatarSrc"
                :name="websocketStore.getActiveSession()?.me?.name"
                size="sm"
              />
            </div>
            <div class="min-w-0 flex flex-1 flex-col">
              <span class="truncate text-sm font-medium">{{ websocketStore.getActiveSession()?.me?.name }}</span>
              <span class="truncate text-xs text-muted-foreground">{{ websocketStore.getActiveSession()?.isConnected ? t('settings.connected') : t('settings.disconnected') }}</span>
            </div>
          </div>

          <!-- Control buttons -->
          <div class="flex flex-shrink-0 items-center gap-1">
            <Button
              :icon="isDark ? 'i-lucide-sun' : 'i-lucide-moon'"
              class="h-8 w-8 rounded-md p-0"
              variant="ghost"
              size="sm"
              :title="isDark ? t('settings.switchToLightMode') : t('settings.switchToDarkMode')"
              @click="() => { isDark = !isDark }"
            />

            <LanguageSelector />
          </div>
        </div>
      </div>
    </div>

    <!-- Main content -->
    <div
      class="relative flex flex-1 flex-col overflow-auto bg-background"
      :class="{ 'ml-0': isMobile }"
    >
      <RouterView :key="$route.fullPath" />

      <!-- Version info -->
      <div class="pointer-events-none fixed bottom-3 right-3 z-10 flex items-center gap-2 text-xs text-muted-foreground opacity-50">
        <span class="truncate">{{ buildVersionLabel }}</span>
        <span
          v-if="buildTimeLabel"
          class="truncate"
        >{{ buildTimeLabel }}</span>
      </div>
    </div>
  </div>
</template><|MERGE_RESOLUTION|>--- conflicted
+++ resolved
@@ -1,11 +1,8 @@
 <script lang="ts" setup>
 import type { ChatGroup } from '@tg-search/client'
 
-<<<<<<< HEAD
-=======
 import buildTime from '~build/time'
 
->>>>>>> 983f4aca
 import { prefillChatAvatarIntoStore, prefillUserAvatarIntoStore, useAvatarStore, useBridgeStore, useChatStore, useSettingsStore } from '@tg-search/client'
 import { breakpointsTailwind, useBreakpoints, useDark } from '@vueuse/core'
 import { abbreviatedSha as gitShortSha } from '~build/git'
