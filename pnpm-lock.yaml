--- conflicted
+++ resolved
@@ -394,11 +394,7 @@
         specifier: ^2.26.22
         version: 2.26.22
       tiny-lru:
-<<<<<<< HEAD
-        specifier: ^11.4.5
-=======
         specifier: ^11.3.2
->>>>>>> 032dd2d4
         version: 11.4.5
       uuid:
         specifier: ^13.0.0
